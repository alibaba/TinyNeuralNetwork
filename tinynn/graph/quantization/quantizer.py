--- conflicted
+++ resolved
@@ -164,12 +164,9 @@
             'per_tensor': True,
             'disable_requantization_for_cat': None,
             'quantized_input_stats': None,
-<<<<<<< HEAD
             'dynamic_lstm_quant': False,
-=======
             'quantized_op_stats': None,
             'set_quantizable_op_stats': False,
->>>>>>> bee438e4
         }
 
         if config is None:
